--- conflicted
+++ resolved
@@ -28,11 +28,8 @@
     convert_scripted_instances,
     get_sample_coco_image,
     random_boxes,
-<<<<<<< HEAD
     skip_on_torch_nightly,
-=======
     reload_script_model,
->>>>>>> 94113be6
     skipIfOnCPUCI,
     skipIfUnsupportedMaxTorchVersion,
 )
