#!/usr/bin/env python
# Copyright (c) Facebook, Inc. and its affiliates. All Rights Reserved

import glob
import os
from setuptools import find_packages, setup
import torch
from torch.utils.cpp_extension import CUDA_HOME, CppExtension, CUDAExtension

torch_ver = [int(x) for x in torch.__version__.split(".")[:2]]
assert torch_ver >= [1, 3], "Requires PyTorch >= 1.3"


def get_extensions():
    this_dir = os.path.dirname(os.path.abspath(__file__))
    extensions_dir = os.path.join(this_dir, "detectron2", "layers", "csrc")

    main_source = os.path.join(extensions_dir, "vision.cpp")
    sources = glob.glob(os.path.join(extensions_dir, "**", "*.cpp"))
    source_cuda = glob.glob(os.path.join(extensions_dir, "**", "*.cu")) + glob.glob(
        os.path.join(extensions_dir, "*.cu")
    )

    sources = [main_source] + sources

    extension = CppExtension

    extra_compile_args = {"cxx": []}
    define_macros = []

    if (torch.cuda.is_available() and CUDA_HOME is not None) or os.getenv("FORCE_CUDA", "0") == "1":
        extension = CUDAExtension
        sources += source_cuda
        define_macros += [("WITH_CUDA", None)]
        extra_compile_args["nvcc"] = [
            "-DCUDA_HAS_FP16=1",
            "-D__CUDA_NO_HALF_OPERATORS__",
            "-D__CUDA_NO_HALF_CONVERSIONS__",
            "-D__CUDA_NO_HALF2_OPERATORS__",
        ]

        # It's better if pytorch can do this by default ..
        CC = os.environ.get("CC", None)
        if CC is not None:
            extra_compile_args["nvcc"].append("-ccbin={}".format(CC))

    sources = [os.path.join(extensions_dir, s) for s in sources]

    include_dirs = [extensions_dir]

    ext_modules = [
        extension(
            "detectron2._C",
            sources,
            include_dirs=include_dirs,
            define_macros=define_macros,
            extra_compile_args=extra_compile_args,
        )
    ]

    return ext_modules


setup(
    name="detectron2",
    version="0.1",
    author="FAIR",
    url="https://github.com/facebookresearch/detectron2",
    description="Detectron2 is FAIR's next-generation research "
    "platform for object detection and segmentation.",
    packages=find_packages(exclude=("configs", "tests")),
    python_requires=">=3.6",
    setup_requires=[
        "cython"
    ],
    install_requires=[
        "termcolor>=1.1",
        "Pillow>=6.0",
        "yacs>=0.1.6",
        "tabulate",
        "cloudpickle",
        "matplotlib",
        "tqdm>4.29.0",
        "tensorboard",
<<<<<<< HEAD
        "cython",
        "pycocotools @ git+https://github.com/cocodataset/cocoapi.git#subdirectory=PythonAPI",
        "fvcore @ git+https://github.com/facebookresearch/fvcore.git",
=======
>>>>>>> 3def12bd
    ],
    dependency_links=[
        "git+https://github.com/facebookresearch/fvcore.git@master#egg=fvcore",
        "git+https://github.com/cocodataset/cocoapi.git#subdirectory=PythonAPI@master#egg=pycocotools"
    ],
    extras_require={"all": ["shapely", "psutil"]},
    ext_modules=get_extensions(),
    cmdclass={"build_ext": torch.utils.cpp_extension.BuildExtension},
)<|MERGE_RESOLUTION|>--- conflicted
+++ resolved
@@ -82,12 +82,9 @@
         "matplotlib",
         "tqdm>4.29.0",
         "tensorboard",
-<<<<<<< HEAD
         "cython",
         "pycocotools @ git+https://github.com/cocodataset/cocoapi.git#subdirectory=PythonAPI",
-        "fvcore @ git+https://github.com/facebookresearch/fvcore.git",
-=======
->>>>>>> 3def12bd
+        "fvcore @ git+https://github.com/facebookresearch/fvcore.git"
     ],
     dependency_links=[
         "git+https://github.com/facebookresearch/fvcore.git@master#egg=fvcore",
