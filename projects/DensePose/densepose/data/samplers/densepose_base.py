--- conflicted
+++ resolved
@@ -154,10 +154,6 @@
                     output.fine_segm,
                     # pyre-fixme[6]: Expected `Optional[int]` for 2nd param but got
                     #  `Tuple[int, int]`.
-<<<<<<< HEAD
-                    output.fine_segm,
-=======
->>>>>>> 221448e4
                     (sz, sz),
                     mode="bilinear",
                     align_corners=False,
