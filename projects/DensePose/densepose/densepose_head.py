# Copyright (c) Facebook, Inc. and its affiliates. All Rights Reserved
import fvcore.nn.weight_init as weight_init
import torch
from torch import nn
from torch.nn import functional as F

from detectron2.layers import Conv2d, ConvTranspose2d, interpolate
from detectron2.structures.boxes import matched_boxlist_iou
from detectron2.utils.registry import Registry

from .structures import DensePoseOutput

ROI_DENSEPOSE_HEAD_REGISTRY = Registry("ROI_DENSEPOSE_HEAD")


def initialize_module_params(module):
    for name, param in module.named_parameters():
        if "bias" in name:
            nn.init.constant_(param, 0)
        elif "weight" in name:
            nn.init.kaiming_normal_(param, mode="fan_out", nonlinearity="relu")


@ROI_DENSEPOSE_HEAD_REGISTRY.register()
class DensePoseDeepLabHead(nn.Module):
    def __init__(self, cfg, input_channels):
        super(DensePoseDeepLabHead, self).__init__()
        # fmt: off
        hidden_dim           = cfg.MODEL.ROI_DENSEPOSE_HEAD.CONV_HEAD_DIM
        kernel_size          = cfg.MODEL.ROI_DENSEPOSE_HEAD.CONV_HEAD_KERNEL
        norm                 = cfg.MODEL.ROI_DENSEPOSE_HEAD.DEEPLAB.NORM
        self.n_stacked_convs = cfg.MODEL.ROI_DENSEPOSE_HEAD.NUM_STACKED_CONVS
        self.use_nonlocal    = cfg.MODEL.ROI_DENSEPOSE_HEAD.DEEPLAB.NONLOCAL_ON
        # fmt: on
        pad_size = kernel_size // 2
        n_channels = input_channels

        self.ASPP = ASPP(input_channels, [6, 12, 56], n_channels)  # 6, 12, 56
        self.add_module("ASPP", self.ASPP)

        if self.use_nonlocal:
            self.NLBlock = NONLocalBlock2D(input_channels, bn_layer=True)
            self.add_module("NLBlock", self.NLBlock)
        # weight_init.c2_msra_fill(self.ASPP)

        for i in range(self.n_stacked_convs):
            norm_module = nn.GroupNorm(32, hidden_dim) if norm == "GN" else None
            layer = Conv2d(
                n_channels,
                hidden_dim,
                kernel_size,
                stride=1,
                padding=pad_size,
                bias=not norm,
                norm=norm_module,
            )
            weight_init.c2_msra_fill(layer)
            n_channels = hidden_dim
            layer_name = self._get_layer_name(i)
            self.add_module(layer_name, layer)
        self.n_out_channels = hidden_dim
        # initialize_module_params(self)

    def forward(self, features):
        x0 = features
        x = self.ASPP(x0)
        if self.use_nonlocal:
            x = self.NLBlock(x)
        output = x
        for i in range(self.n_stacked_convs):
            layer_name = self._get_layer_name(i)
            x = getattr(self, layer_name)(x)
            x = F.relu(x)
            output = x
        return output

    def _get_layer_name(self, i):
        layer_name = "body_conv_fcn{}".format(i + 1)
        return layer_name


# Copied from
# https://github.com/pytorch/vision/blob/master/torchvision/models/segmentation/deeplabv3.py
# See https://arxiv.org/pdf/1706.05587.pdf for details
class ASPPConv(nn.Sequential):
    def __init__(self, in_channels, out_channels, dilation):
        modules = [
            nn.Conv2d(
                in_channels, out_channels, 3, padding=dilation, dilation=dilation, bias=False
            ),
            nn.GroupNorm(32, out_channels),
            nn.ReLU(),
        ]
        super(ASPPConv, self).__init__(*modules)


class ASPPPooling(nn.Sequential):
    def __init__(self, in_channels, out_channels):
        super(ASPPPooling, self).__init__(
            nn.AdaptiveAvgPool2d(1),
            nn.Conv2d(in_channels, out_channels, 1, bias=False),
            nn.GroupNorm(32, out_channels),
            nn.ReLU(),
        )

    def forward(self, x):
        size = x.shape[-2:]
        x = super(ASPPPooling, self).forward(x)
        return F.interpolate(x, size=size, mode="bilinear", align_corners=False)


class ASPP(nn.Module):
    def __init__(self, in_channels, atrous_rates, out_channels):
        super(ASPP, self).__init__()
        modules = []
        modules.append(
            nn.Sequential(
                nn.Conv2d(in_channels, out_channels, 1, bias=False),
                nn.GroupNorm(32, out_channels),
                nn.ReLU(),
            )
        )

        rate1, rate2, rate3 = tuple(atrous_rates)
        modules.append(ASPPConv(in_channels, out_channels, rate1))
        modules.append(ASPPConv(in_channels, out_channels, rate2))
        modules.append(ASPPConv(in_channels, out_channels, rate3))
        modules.append(ASPPPooling(in_channels, out_channels))

        self.convs = nn.ModuleList(modules)

        self.project = nn.Sequential(
            nn.Conv2d(5 * out_channels, out_channels, 1, bias=False),
            # nn.BatchNorm2d(out_channels),
            nn.ReLU()
            # nn.Dropout(0.5)
        )

    def forward(self, x):
        res = []
        for conv in self.convs:
            res.append(conv(x))
        res = torch.cat(res, dim=1)
        return self.project(res)


# copied from
# https://github.com/AlexHex7/Non-local_pytorch/blob/master/lib/non_local_embedded_gaussian.py
# See https://arxiv.org/abs/1711.07971 for details
class _NonLocalBlockND(nn.Module):
    def __init__(
        self, in_channels, inter_channels=None, dimension=3, sub_sample=True, bn_layer=True
    ):
        super(_NonLocalBlockND, self).__init__()

        assert dimension in [1, 2, 3]

        self.dimension = dimension
        self.sub_sample = sub_sample

        self.in_channels = in_channels
        self.inter_channels = inter_channels

        if self.inter_channels is None:
            self.inter_channels = in_channels // 2
            if self.inter_channels == 0:
                self.inter_channels = 1

        if dimension == 3:
            conv_nd = nn.Conv3d
            max_pool_layer = nn.MaxPool3d(kernel_size=(1, 2, 2))
            bn = nn.GroupNorm  # (32, hidden_dim) #nn.BatchNorm3d
        elif dimension == 2:
            conv_nd = nn.Conv2d
            max_pool_layer = nn.MaxPool2d(kernel_size=(2, 2))
            bn = nn.GroupNorm  # (32, hidden_dim)nn.BatchNorm2d
        else:
            conv_nd = nn.Conv1d
            max_pool_layer = nn.MaxPool1d(kernel_size=(2))
            bn = nn.GroupNorm  # (32, hidden_dim)nn.BatchNorm1d

        self.g = conv_nd(
            in_channels=self.in_channels,
            out_channels=self.inter_channels,
            kernel_size=1,
            stride=1,
            padding=0,
        )

        if bn_layer:
            self.W = nn.Sequential(
                conv_nd(
                    in_channels=self.inter_channels,
                    out_channels=self.in_channels,
                    kernel_size=1,
                    stride=1,
                    padding=0,
                ),
                bn(32, self.in_channels),
            )
            nn.init.constant_(self.W[1].weight, 0)
            nn.init.constant_(self.W[1].bias, 0)
        else:
            self.W = conv_nd(
                in_channels=self.inter_channels,
                out_channels=self.in_channels,
                kernel_size=1,
                stride=1,
                padding=0,
            )
            nn.init.constant_(self.W.weight, 0)
            nn.init.constant_(self.W.bias, 0)

        self.theta = conv_nd(
            in_channels=self.in_channels,
            out_channels=self.inter_channels,
            kernel_size=1,
            stride=1,
            padding=0,
        )
        self.phi = conv_nd(
            in_channels=self.in_channels,
            out_channels=self.inter_channels,
            kernel_size=1,
            stride=1,
            padding=0,
        )

        if sub_sample:
            self.g = nn.Sequential(self.g, max_pool_layer)
            self.phi = nn.Sequential(self.phi, max_pool_layer)

    def forward(self, x):
        """
        :param x: (b, c, t, h, w)
        :return:
        """

        batch_size = x.size(0)

        g_x = self.g(x).view(batch_size, self.inter_channels, -1)
        g_x = g_x.permute(0, 2, 1)

        theta_x = self.theta(x).view(batch_size, self.inter_channels, -1)
        theta_x = theta_x.permute(0, 2, 1)
        phi_x = self.phi(x).view(batch_size, self.inter_channels, -1)
        f = torch.matmul(theta_x, phi_x)
        f_div_C = F.softmax(f, dim=-1)

        y = torch.matmul(f_div_C, g_x)
        y = y.permute(0, 2, 1).contiguous()
        y = y.view(batch_size, self.inter_channels, *x.size()[2:])
        W_y = self.W(y)
        z = W_y + x

        return z


class NONLocalBlock2D(_NonLocalBlockND):
    def __init__(self, in_channels, inter_channels=None, sub_sample=True, bn_layer=True):
        super(NONLocalBlock2D, self).__init__(
            in_channels,
            inter_channels=inter_channels,
            dimension=2,
            sub_sample=sub_sample,
            bn_layer=bn_layer,
        )


@ROI_DENSEPOSE_HEAD_REGISTRY.register()
class DensePoseV1ConvXHead(nn.Module):
    def __init__(self, cfg, input_channels):
        super(DensePoseV1ConvXHead, self).__init__()
        # fmt: off
        hidden_dim           = cfg.MODEL.ROI_DENSEPOSE_HEAD.CONV_HEAD_DIM
        kernel_size          = cfg.MODEL.ROI_DENSEPOSE_HEAD.CONV_HEAD_KERNEL
        self.n_stacked_convs = cfg.MODEL.ROI_DENSEPOSE_HEAD.NUM_STACKED_CONVS
        # fmt: on
        pad_size = kernel_size // 2
        n_channels = input_channels
        for i in range(self.n_stacked_convs):
            layer = Conv2d(n_channels, hidden_dim, kernel_size, stride=1, padding=pad_size)
            layer_name = self._get_layer_name(i)
            self.add_module(layer_name, layer)
            n_channels = hidden_dim
        self.n_out_channels = n_channels
        initialize_module_params(self)

    def forward(self, features):
        x = features
        output = x
        for i in range(self.n_stacked_convs):
            layer_name = self._get_layer_name(i)
            x = getattr(self, layer_name)(x)
            x = F.relu(x)
            output = x
        return output

    def _get_layer_name(self, i):
        layer_name = "body_conv_fcn{}".format(i + 1)
        return layer_name


class DensePosePredictor(nn.Module):

    def __init__(self, cfg, input_channels):

        super(DensePosePredictor, self).__init__()
        dim_in = input_channels
        n_segm_chan = cfg.MODEL.ROI_DENSEPOSE_HEAD.NUM_COARSE_SEGM_CHANNELS
        dim_out_patches = cfg.MODEL.ROI_DENSEPOSE_HEAD.NUM_PATCHES + 1
        kernel_size = cfg.MODEL.ROI_DENSEPOSE_HEAD.DECONV_KERNEL
        self.ann_index_lowres = ConvTranspose2d(
<<<<<<< HEAD
            dim_in, dim_out_ann_index, kernel_size, stride=2, padding=int(kernel_size / 2 - 1)
=======
            dim_in, n_segm_chan, kernel_size, stride=2, padding=int(kernel_size / 2 - 1)
>>>>>>> 75ba4042
        )
        self.index_uv_lowres = ConvTranspose2d(
            dim_in, dim_out_patches, kernel_size, stride=2, padding=int(kernel_size / 2 - 1)
        )
        self.u_lowres = ConvTranspose2d(
            dim_in, dim_out_patches, kernel_size, stride=2, padding=int(kernel_size / 2 - 1)
        )
        self.v_lowres = ConvTranspose2d(
            dim_in, dim_out_patches, kernel_size, stride=2, padding=int(kernel_size / 2 - 1)
        )
        self.scale_factor = cfg.MODEL.ROI_DENSEPOSE_HEAD.UP_SCALE
        initialize_module_params(self)

    def forward(self, head_outputs):
        ann_index_lowres = self.ann_index_lowres(head_outputs)
        index_uv_lowres = self.index_uv_lowres(head_outputs)
        u_lowres = self.u_lowres(head_outputs)
        v_lowres = self.v_lowres(head_outputs)

        def interp2d(input):
            return interpolate(
                input, scale_factor=self.scale_factor, mode="bilinear", align_corners=False
            )

        ann_index = interp2d(ann_index_lowres)
        index_uv = interp2d(index_uv_lowres)
        u = interp2d(u_lowres)
        v = interp2d(v_lowres)
        return (
            (ann_index, index_uv, u, v),
            (ann_index_lowres, index_uv_lowres, u_lowres, v_lowres),
        )


class DensePoseDataFilter(object):
    def __init__(self, cfg):
        self.iou_threshold = cfg.MODEL.ROI_DENSEPOSE_HEAD.FG_IOU_THRESHOLD

    @torch.no_grad()
    def __call__(self, proposals_with_targets):
        """
        Filters proposals with targets to keep only the ones relevant for
        DensePose training
        proposals: list(Instances), each element of the list corresponds to
            various instances (proposals, GT for boxes and densepose) for one
            image
        """
        proposals_filtered = []
        for proposals_per_image in proposals_with_targets:
            if not hasattr(proposals_per_image, "gt_densepose"):
                continue
            assert hasattr(proposals_per_image, "gt_boxes")
            assert hasattr(proposals_per_image, "proposal_boxes")
            gt_boxes = proposals_per_image.gt_boxes
            est_boxes = proposals_per_image.proposal_boxes
            # apply match threshold for densepose head
            iou = matched_boxlist_iou(gt_boxes, est_boxes)
            iou_select = iou > self.iou_threshold
            proposals_per_image = proposals_per_image[iou_select]
            assert len(proposals_per_image.gt_boxes) == len(proposals_per_image.proposal_boxes)
            # filter out any target without densepose annotation
            gt_densepose = proposals_per_image.gt_densepose
            assert len(proposals_per_image.gt_boxes) == len(proposals_per_image.gt_densepose)
            selected_indices = [
                i for i, dp_target in enumerate(gt_densepose) if dp_target is not None
            ]
            if len(selected_indices) != len(gt_densepose):
                proposals_per_image = proposals_per_image[selected_indices]
            assert len(proposals_per_image.gt_boxes) == len(proposals_per_image.proposal_boxes)
            assert len(proposals_per_image.gt_boxes) == len(proposals_per_image.gt_densepose)
            proposals_filtered.append(proposals_per_image)
        return proposals_filtered


def build_densepose_head(cfg, input_channels):
    head_name = cfg.MODEL.ROI_DENSEPOSE_HEAD.NAME
    return ROI_DENSEPOSE_HEAD_REGISTRY.get(head_name)(cfg, input_channels)


def build_densepose_predictor(cfg, input_channels):
    predictor = DensePosePredictor(cfg, input_channels)
    return predictor


def build_densepose_data_filter(cfg):
    dp_filter = DensePoseDataFilter(cfg)
    return dp_filter


def densepose_inference(densepose_outputs, detections):
    """
    Infer dense pose estimate based on outputs from the DensePose head
    and detections. The estimate for each detection instance is stored in its
    "pred_densepose" attribute.

    Args:
        densepose_outputs (tuple(`torch.Tensor`)): iterable containing 4 elements:
            - s (:obj: `torch.Tensor`): segmentation tensor of size (N, A, H, W),
            - i (:obj: `torch.Tensor`): classification tensor of size (N, C, H, W),
            - u (:obj: `torch.Tensor`): U coordinates for each class of size (N, C, H, W),
            - v (:obj: `torch.Tensor`): V coordinates for each class of size (N, C, H, W),
            where N is the total number of detections in a batch,
                  A is the number of segmentations classes (e.g. 15 for coarse body parts),
                  C is the number of labels (e.g. 25 for fine body parts),
                  W is the resolution along the X axis
                  H is the resolution along the Y axis
        detections (list[Instances]): A list of N Instances, where N is the number of images
            in the batch. Instances are modified by this method: "pred_densepose" attribute
            is added to each instance, the attribute contains the corresponding
            DensePoseOutput object.
    """

    # DensePose outputs: segmentation, body part indices, U, V
    s, index_uv, u, v = densepose_outputs
    k = 0
    for detection in detections:
        n_i = len(detection)
        s_i = s[k : k + n_i]
        index_uv_i = index_uv[k : k + n_i]
        u_i = u[k : k + n_i]
        v_i = v[k : k + n_i]
        densepose_output_i = DensePoseOutput(s_i, index_uv_i, u_i, v_i)
        detection.pred_densepose = densepose_output_i
        k += n_i


def _linear_interpolation_utilities(v_norm, v0_src, size_src, v0_dst, size_dst, size_z):
    """
    Computes utility values for linear interpolation at points v.
    The points are given as normalized offsets in the source interval
    (v0_src, v0_src + size_src), more precisely:
        v = v0_src + v_norm * size_src / 256.0
    The computed utilities include lower points v_lo, upper points v_hi,
    interpolation weights v_w and flags j_valid indicating whether the
    points falls into the destination interval (v0_dst, v0_dst + size_dst).

    Args:
        v_norm (:obj: `torch.Tensor`): tensor of size N containing
            normalized point offsets
        v0_src (:obj: `torch.Tensor`): tensor of size N containing
            left bounds of source intervals for normalized points
        size_src (:obj: `torch.Tensor`): tensor of size N containing
            source interval sizes for normalized points
        v0_dst (:obj: `torch.Tensor`): tensor of size N containing
            left bounds of destination intervals
        size_dst (:obj: `torch.Tensor`): tensor of size N containing
            destination interval sizes
        size_z (int): interval size for data to be interpolated

    Returns:
        v_lo (:obj: `torch.Tensor`): int tensor of size N containing
            indices of lower values used for interpolation, all values are
            integers from [0, size_z - 1]
        v_hi (:obj: `torch.Tensor`): int tensor of size N containing
            indices of upper values used for interpolation, all values are
            integers from [0, size_z - 1]
        v_w (:obj: `torch.Tensor`): float tensor of size N containing
            interpolation weights
        j_valid (:obj: `torch.Tensor`): uint8 tensor of size N containing
            0 for points outside the estimation interval
            (v0_est, v0_est + size_est) and 1 otherwise
    """
    v = v0_src + v_norm * size_src / 256.0
    j_valid = (v - v0_dst >= 0) * (v - v0_dst < size_dst)
    v_grid = (v - v0_dst) * size_z / size_dst
    v_lo = v_grid.floor().long().clamp(min=0, max=size_z - 1)
    v_hi = (v_lo + 1).clamp(max=size_z - 1)
    v_grid = torch.min(v_hi.float(), v_grid)
    v_w = v_grid - v_lo.float()
    return v_lo, v_hi, v_w, j_valid


def _grid_sampling_utilities(
    zh, zw, bbox_xywh_est, bbox_xywh_gt, index_gt, x_norm, y_norm, index_bbox
):
    """
    Prepare tensors used in grid sampling.

    Args:
        z_est (:obj: `torch.Tensor`): tensor of size (N,C,H,W) with estimated
            values of Z to be extracted for the points X, Y and channel
            indices I
        bbox_xywh_est (:obj: `torch.Tensor`): tensor of size (N, 4) containing
            estimated bounding boxes in format XYWH
        bbox_xywh_gt (:obj: `torch.Tensor`): tensor of size (N, 4) containing
            matched ground truth bounding boxes in format XYWH
        index_gt (:obj: `torch.Tensor`): tensor of size K with point labels for
            ground truth points
        x_norm (:obj: `torch.Tensor`): tensor of size K with X normalized
            coordinates of ground truth points. Image X coordinates can be
            obtained as X = Xbbox + x_norm * Wbbox / 255
        y_norm (:obj: `torch.Tensor`): tensor of size K with Y normalized
            coordinates of ground truth points. Image Y coordinates can be
            obtained as Y = Ybbox + y_norm * Hbbox / 255
        index_bbox (:obj: `torch.Tensor`): tensor of size K with bounding box
            indices for each ground truth point. The values are thus in
            [0, N-1]

    Returns:
        j_valid (:obj: `torch.Tensor`): uint8 tensor of size M containing
            0 for points to be discarded and 1 for points to be selected
        y_lo (:obj: `torch.Tensor`): int tensor of indices of upper values
            in z_est for each point
        y_hi (:obj: `torch.Tensor`): int tensor of indices of lower values
            in z_est for each point
        x_lo (:obj: `torch.Tensor`): int tensor of indices of left values
            in z_est for each point
        x_hi (:obj: `torch.Tensor`): int tensor of indices of right values
            in z_est for each point
        w_ylo_xlo (:obj: `torch.Tensor`): float tensor of size M;
            contains upper-left value weight for each point
        w_ylo_xhi (:obj: `torch.Tensor`): float tensor of size M;
            contains upper-right value weight for each point
        w_yhi_xlo (:obj: `torch.Tensor`): float tensor of size M;
            contains lower-left value weight for each point
        w_yhi_xhi (:obj: `torch.Tensor`): float tensor of size M;
            contains lower-right value weight for each point
    """

    x0_gt, y0_gt, w_gt, h_gt = bbox_xywh_gt[index_bbox].unbind(dim=1)
    x0_est, y0_est, w_est, h_est = bbox_xywh_est[index_bbox].unbind(dim=1)
    x_lo, x_hi, x_w, jx_valid = _linear_interpolation_utilities(
        x_norm, x0_gt, w_gt, x0_est, w_est, zw
    )
    y_lo, y_hi, y_w, jy_valid = _linear_interpolation_utilities(
        y_norm, y0_gt, h_gt, y0_est, h_est, zh
    )
    j_valid = jx_valid * jy_valid

    w_ylo_xlo = (1.0 - x_w) * (1.0 - y_w)
    w_ylo_xhi = x_w * (1.0 - y_w)
    w_yhi_xlo = (1.0 - x_w) * y_w
    w_yhi_xhi = x_w * y_w

    return j_valid, y_lo, y_hi, x_lo, x_hi, w_ylo_xlo, w_ylo_xhi, w_yhi_xlo, w_yhi_xhi


def _extract_at_points_packed(
    z_est,
    index_bbox_valid,
    slice_index_uv,
    y_lo,
    y_hi,
    x_lo,
    x_hi,
    w_ylo_xlo,
    w_ylo_xhi,
    w_yhi_xlo,
    w_yhi_xhi,
):
    """
    Extract ground truth values z_gt for valid point indices and estimated
    values z_est using bilinear interpolation over top-left (y_lo, x_lo),
    top-right (y_lo, x_hi), bottom-left (y_hi, x_lo) and bottom-right
    (y_hi, x_hi) values in z_est with corresponding weights:
    w_ylo_xlo, w_ylo_xhi, w_yhi_xlo and w_yhi_xhi.
    Use slice_index_uv to slice dim=1 in z_est
    """
    z_est_sampled = (
        z_est[index_bbox_valid, slice_index_uv, y_lo, x_lo] * w_ylo_xlo
        + z_est[index_bbox_valid, slice_index_uv, y_lo, x_hi] * w_ylo_xhi
        + z_est[index_bbox_valid, slice_index_uv, y_hi, x_lo] * w_yhi_xlo
        + z_est[index_bbox_valid, slice_index_uv, y_hi, x_hi] * w_yhi_xhi
    )
    return z_est_sampled


def _resample_data(
    z, bbox_xywh_src, bbox_xywh_dst, wout, hout, mode="nearest", padding_mode="zeros"
):
    """
    Args:
        z (:obj: `torch.Tensor`): tensor of size (N,C,H,W) with data to be
            resampled
        bbox_xywh_src (:obj: `torch.Tensor`): tensor of size (N,4) containing
            source bounding boxes in format XYWH
        bbox_xywh_dst (:obj: `torch.Tensor`): tensor of size (N,4) containing
            destination bounding boxes in format XYWH
    Return:
        zresampled (:obj: `torch.Tensor`): tensor of size (N, C, Hout, Wout)
            with resampled values of z, where D is the discretization size
    """
    n = bbox_xywh_src.size(0)
    assert n == bbox_xywh_dst.size(0), (
        "The number of "
        "source ROIs for resampling ({}) should be equal to the number "
        "of destination ROIs ({})".format(bbox_xywh_src.size(0), bbox_xywh_dst.size(0))
    )
    x0src, y0src, wsrc, hsrc = bbox_xywh_src.unbind(dim=1)
    x0dst, y0dst, wdst, hdst = bbox_xywh_dst.unbind(dim=1)
    x0dst_norm = 2 * (x0dst - x0src) / wsrc - 1
    y0dst_norm = 2 * (y0dst - y0src) / hsrc - 1
    x1dst_norm = 2 * (x0dst + wdst - x0src) / wsrc - 1
    y1dst_norm = 2 * (y0dst + hdst - y0src) / hsrc - 1
    grid_w = torch.arange(wout, device=z.device, dtype=torch.float) / wout
    grid_h = torch.arange(hout, device=z.device, dtype=torch.float) / hout
    grid_w_expanded = grid_w[None, None, :].expand(n, hout, wout)
    grid_h_expanded = grid_h[None, :, None].expand(n, hout, wout)
    dx_expanded = (x1dst_norm - x0dst_norm)[:, None, None].expand(n, hout, wout)
    dy_expanded = (y1dst_norm - y0dst_norm)[:, None, None].expand(n, hout, wout)
    x0_expanded = x0dst_norm[:, None, None].expand(n, hout, wout)
    y0_expanded = y0dst_norm[:, None, None].expand(n, hout, wout)
    grid_x = grid_w_expanded * dx_expanded + x0_expanded
    grid_y = grid_h_expanded * dy_expanded + y0_expanded
    grid = torch.stack((grid_x, grid_y), dim=3)
    # resample Z from (N, C, H, W) into (N, C, Hout, Wout)
    zresampled = F.grid_sample(z, grid, mode=mode, padding_mode=padding_mode, align_corners=True)
    return zresampled


def _extract_single_tensors_from_matches_one_image(
    proposals_targets, bbox_with_dp_offset, bbox_global_offset
):
    i_gt_all = []
    x_norm_all = []
    y_norm_all = []
    u_gt_all = []
    v_gt_all = []
    s_gt_all = []
    bbox_xywh_gt_all = []
    bbox_xywh_est_all = []
    # Ibbox_all == k should be true for all data that corresponds
    # to bbox_xywh_gt[k] and bbox_xywh_est[k]
    # index k here is global wrt images
    i_bbox_all = []
    # at offset k (k is global) contains index of bounding box data
    # within densepose output tensor
    i_with_dp = []

    boxes_xywh_est = proposals_targets.proposal_boxes.clone()
    boxes_xywh_gt = proposals_targets.gt_boxes.clone()
    n_i = len(boxes_xywh_est)
    assert n_i == len(boxes_xywh_gt)

    if n_i:
        boxes_xywh_est.tensor[:, 2] -= boxes_xywh_est.tensor[:, 0]
        boxes_xywh_est.tensor[:, 3] -= boxes_xywh_est.tensor[:, 1]
        boxes_xywh_gt.tensor[:, 2] -= boxes_xywh_gt.tensor[:, 0]
        boxes_xywh_gt.tensor[:, 3] -= boxes_xywh_gt.tensor[:, 1]
        if hasattr(proposals_targets, "gt_densepose"):
            densepose_gt = proposals_targets.gt_densepose
            for k, box_xywh_est, box_xywh_gt, dp_gt in zip(
                range(n_i), boxes_xywh_est.tensor, boxes_xywh_gt.tensor, densepose_gt
            ):
                if (dp_gt is not None) and (len(dp_gt.x) > 0):
                    i_gt_all.append(dp_gt.i)
                    x_norm_all.append(dp_gt.x)
                    y_norm_all.append(dp_gt.y)
                    u_gt_all.append(dp_gt.u)
                    v_gt_all.append(dp_gt.v)
                    s_gt_all.append(dp_gt.segm.unsqueeze(0))
                    bbox_xywh_gt_all.append(box_xywh_gt.view(-1, 4))
                    bbox_xywh_est_all.append(box_xywh_est.view(-1, 4))
                    i_bbox_k = torch.full_like(dp_gt.i, bbox_with_dp_offset + len(i_with_dp))
                    i_bbox_all.append(i_bbox_k)
                    i_with_dp.append(bbox_global_offset + k)
    return (
        i_gt_all,
        x_norm_all,
        y_norm_all,
        u_gt_all,
        v_gt_all,
        s_gt_all,
        bbox_xywh_gt_all,
        bbox_xywh_est_all,
        i_bbox_all,
        i_with_dp,
    )


def _extract_single_tensors_from_matches(proposals_with_targets):
    i_img = []
    i_gt_all = []
    x_norm_all = []
    y_norm_all = []
    u_gt_all = []
    v_gt_all = []
    s_gt_all = []
    bbox_xywh_gt_all = []
    bbox_xywh_est_all = []
    i_bbox_all = []
    i_with_dp_all = []
    n = 0
    for i, proposals_targets_per_image in enumerate(proposals_with_targets):
        n_i = proposals_targets_per_image.proposal_boxes.tensor.size(0)
        if not n_i:
            continue
        i_gt_img, x_norm_img, y_norm_img, u_gt_img, v_gt_img, s_gt_img, bbox_xywh_gt_img, bbox_xywh_est_img, i_bbox_img, i_with_dp_img = _extract_single_tensors_from_matches_one_image(  # noqa
            proposals_targets_per_image, len(i_with_dp_all), n
        )
        i_gt_all.extend(i_gt_img)
        x_norm_all.extend(x_norm_img)
        y_norm_all.extend(y_norm_img)
        u_gt_all.extend(u_gt_img)
        v_gt_all.extend(v_gt_img)
        s_gt_all.extend(s_gt_img)
        bbox_xywh_gt_all.extend(bbox_xywh_gt_img)
        bbox_xywh_est_all.extend(bbox_xywh_est_img)
        i_bbox_all.extend(i_bbox_img)
        i_with_dp_all.extend(i_with_dp_img)
        i_img.extend([i] * len(i_with_dp_img))
        n += n_i
    # concatenate all data into a single tensor
    if (n > 0) and (len(i_with_dp_all) > 0):
        i_gt = torch.cat(i_gt_all, 0).long()
        x_norm = torch.cat(x_norm_all, 0)
        y_norm = torch.cat(y_norm_all, 0)
        u_gt = torch.cat(u_gt_all, 0)
        v_gt = torch.cat(v_gt_all, 0)
        s_gt = torch.cat(s_gt_all, 0)
        bbox_xywh_gt = torch.cat(bbox_xywh_gt_all, 0)
        bbox_xywh_est = torch.cat(bbox_xywh_est_all, 0)
        i_bbox = torch.cat(i_bbox_all, 0).long()
    else:
        i_gt = None
        x_norm = None
        y_norm = None
        u_gt = None
        v_gt = None
        s_gt = None
        bbox_xywh_gt = None
        bbox_xywh_est = None
        i_bbox = None
    return (
        i_img,
        i_with_dp_all,
        bbox_xywh_est,
        bbox_xywh_gt,
        i_gt,
        x_norm,
        y_norm,
        u_gt,
        v_gt,
        s_gt,
        i_bbox,
    )


class DensePoseLosses(object):
    def __init__(self, cfg):
        # fmt: off
        self.heatmap_size = cfg.MODEL.ROI_DENSEPOSE_HEAD.HEATMAP_SIZE
        self.w_points     = cfg.MODEL.ROI_DENSEPOSE_HEAD.POINT_REGRESSION_WEIGHTS
        self.w_part       = cfg.MODEL.ROI_DENSEPOSE_HEAD.PART_WEIGHTS
        self.w_segm       = cfg.MODEL.ROI_DENSEPOSE_HEAD.INDEX_WEIGHTS
        self.n_segm_chan  = cfg.MODEL.ROI_DENSEPOSE_HEAD.NUM_COARSE_SEGM_CHANNELS
        # fmt: on

    def __call__(self, proposals_with_gt, densepose_outputs):
        losses = {}
        # densepose outputs are computed for all images and all bounding boxes;
        # i.e. if a batch has 4 images with (3, 1, 2, 1) proposals respectively,
        # the outputs will have size(0) == 3+1+2+1 == 7
        s, index_uv, u, v = densepose_outputs
        assert u.size(2) == v.size(2)
        assert u.size(3) == v.size(3)
        assert u.size(2) == index_uv.size(2)
        assert u.size(3) == index_uv.size(3)

        with torch.no_grad():
            index_uv_img, i_with_dp, bbox_xywh_est, bbox_xywh_gt, index_gt_all, x_norm, y_norm, u_gt_all, v_gt_all, s_gt, index_bbox = _extract_single_tensors_from_matches(  # noqa
                proposals_with_gt
            )
        n_batch = len(i_with_dp)

        # NOTE: we need to keep the same computation graph on all the GPUs to
        # perform reduction properly. Hence even if we have no data on one
        # of the GPUs, we still need to generate the computation graph.
        # Add fake (zero) loss in the form Tensor.sum() * 0
        if not n_batch:
            losses["loss_densepose_U"] = u.sum() * 0
            losses["loss_densepose_V"] = v.sum() * 0
            losses["loss_densepose_I"] = index_uv.sum() * 0
            losses["loss_densepose_S"] = s.sum() * 0
            return losses

        zh = u.size(2)
        zw = u.size(3)

        j_valid, y_lo, y_hi, x_lo, x_hi, w_ylo_xlo, w_ylo_xhi, w_yhi_xlo, w_yhi_xhi = _grid_sampling_utilities(  # noqa
            zh, zw, bbox_xywh_est, bbox_xywh_gt, index_gt_all, x_norm, y_norm, index_bbox
        )

        j_valid_fg = j_valid * (index_gt_all > 0)

        u_gt = u_gt_all[j_valid_fg]
        u_est_all = _extract_at_points_packed(
            u[i_with_dp],
            index_bbox,
            index_gt_all,
            y_lo,
            y_hi,
            x_lo,
            x_hi,
            w_ylo_xlo,
            w_ylo_xhi,
            w_yhi_xlo,
            w_yhi_xhi,
        )
        u_est = u_est_all[j_valid_fg]

        v_gt = v_gt_all[j_valid_fg]
        v_est_all = _extract_at_points_packed(
            v[i_with_dp],
            index_bbox,
            index_gt_all,
            y_lo,
            y_hi,
            x_lo,
            x_hi,
            w_ylo_xlo,
            w_ylo_xhi,
            w_yhi_xlo,
            w_yhi_xhi,
        )
        v_est = v_est_all[j_valid_fg]

        index_uv_gt = index_gt_all[j_valid]
        index_uv_est_all = _extract_at_points_packed(
            index_uv[i_with_dp],
            index_bbox,
            slice(None),
            y_lo,
            y_hi,
            x_lo,
            x_hi,
            w_ylo_xlo[:, None],
            w_ylo_xhi[:, None],
            w_yhi_xlo[:, None],
            w_yhi_xhi[:, None],
        )
        index_uv_est = index_uv_est_all[j_valid, :]

        # Resample everything to the estimated data size, no need to resample
        # S_est then:
        s_est = s[i_with_dp]
        with torch.no_grad():
            s_gt = _resample_data(
                s_gt.unsqueeze(1),
                bbox_xywh_gt,
                bbox_xywh_est,
                self.heatmap_size,
                self.heatmap_size,
                mode="nearest",
                padding_mode="zeros",
            ).squeeze(1)

        # add point-based losses:
        u_loss = F.smooth_l1_loss(u_est, u_gt, reduction="sum") * self.w_points
        losses["loss_densepose_U"] = u_loss
        v_loss = F.smooth_l1_loss(v_est, v_gt, reduction="sum") * self.w_points
        losses["loss_densepose_V"] = v_loss
        index_uv_loss = F.cross_entropy(index_uv_est, index_uv_gt.long()) * self.w_part
        losses["loss_densepose_I"] = index_uv_loss

        if self.n_segm_chan == 2:
            s_gt = s_gt > 0
        s_loss = F.cross_entropy(s_est, s_gt.long()) * self.w_segm
        losses["loss_densepose_S"] = s_loss
        return losses


def build_densepose_losses(cfg):
    losses = DensePoseLosses(cfg)
    return losses<|MERGE_RESOLUTION|>--- conflicted
+++ resolved
@@ -311,11 +311,7 @@
         dim_out_patches = cfg.MODEL.ROI_DENSEPOSE_HEAD.NUM_PATCHES + 1
         kernel_size = cfg.MODEL.ROI_DENSEPOSE_HEAD.DECONV_KERNEL
         self.ann_index_lowres = ConvTranspose2d(
-<<<<<<< HEAD
-            dim_in, dim_out_ann_index, kernel_size, stride=2, padding=int(kernel_size / 2 - 1)
-=======
             dim_in, n_segm_chan, kernel_size, stride=2, padding=int(kernel_size / 2 - 1)
->>>>>>> 75ba4042
         )
         self.index_uv_lowres = ConvTranspose2d(
             dim_in, dim_out_patches, kernel_size, stride=2, padding=int(kernel_size / 2 - 1)
