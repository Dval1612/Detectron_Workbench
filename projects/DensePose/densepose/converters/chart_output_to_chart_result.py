--- conflicted
+++ resolved
@@ -142,10 +142,6 @@
             getattr(predictor_output, key),
             # pyre-fixme[6]: Expected `Optional[int]` for 2nd param but got
             #  `Tuple[int, int]`.
-<<<<<<< HEAD
-            getattr(predictor_output, key),
-=======
->>>>>>> 221448e4
             (h, w),
             mode="bilinear",
             align_corners=False,
