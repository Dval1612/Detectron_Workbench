--- conflicted
+++ resolved
@@ -548,10 +548,6 @@
                     dt["coarse_segm"].unsqueeze(0),
                     # pyre-fixme[6]: Expected `Optional[int]` for 2nd param but got
                     #  `Tuple[int, int]`.
-<<<<<<< HEAD
-                    dt["coarse_segm"].unsqueeze(0),
-=======
->>>>>>> 221448e4
                     (dy, dx),
                     mode="bilinear",
                     align_corners=False,
@@ -574,10 +570,6 @@
                     coarse_segm.unsqueeze(0),
                     # pyre-fixme[6]: Expected `Optional[int]` for 2nd param but got
                     #  `Tuple[int, int]`.
-<<<<<<< HEAD
-                    coarse_segm.unsqueeze(0),
-=======
->>>>>>> 221448e4
                     (dy, dx),
                     mode="bilinear",
                     align_corners=False,
