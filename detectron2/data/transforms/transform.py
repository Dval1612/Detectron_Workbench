--- conflicted
+++ resolved
@@ -164,14 +164,10 @@
         coords should be a N * 2 array-like, containing N couples of (x, y) points
         """
         coords = np.asarray(coords, dtype=float)
-<<<<<<< HEAD
+        if len(coords) == 0 or self.angle % 360 == 0:
+            return coords
         rotated_coords = cv2.transform(coords[:, np.newaxis, :], self.rm_coords)[:, 0, :]
         return self.crop_transform.apply_coords(rotated_coords)
-=======
-        if len(coords) == 0 or self.angle % 360 == 0:
-            return coords
-        return cv2.transform(coords[:, np.newaxis, :], self.rm_coords)[:, 0, :]
->>>>>>> 0c045f26
 
     def apply_segmentation(self, segmentation):
         segmentation = self.apply_image(segmentation, interp=cv2.INTER_NEAREST)
