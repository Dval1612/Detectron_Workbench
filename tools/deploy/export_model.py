--- conflicted
+++ resolved
@@ -3,12 +3,7 @@
 import argparse
 import os
 from typing import Dict, List, Tuple
-<<<<<<< HEAD
 from warnings import warn
-import torch
-from torch import Tensor, nn
-=======
->>>>>>> f3a46310
 
 import detectron2.data.transforms as T
 import torch
@@ -22,11 +17,7 @@
     STABLE_ONNX_OPSET_VERSION,
     TracingAdapter,
 )
-<<<<<<< HEAD
-from detectron2.modeling import GeneralizedRCNN, PanopticFPN, RetinaNet, build_model
-=======
-from detectron2.modeling import build_model, GeneralizedRCNN, RetinaNet
->>>>>>> f3a46310
+from detectron2.modeling import build_model, GeneralizedRCNN, PanopticFPN, RetinaNet
 from detectron2.modeling.postprocessing import detector_postprocess
 from detectron2.projects.point_rend import add_pointrend_config
 from detectron2.structures import Boxes
